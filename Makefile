--- conflicted
+++ resolved
@@ -28,11 +28,7 @@
 pyflakes:
 	find . \( -name _build -o -name var -o -path ./docs \) -type d -prune -o -name '*.py' -print0 | $(XARGS) pyflakes
 
-<<<<<<< HEAD
 pep8: clean
-=======
-pycodestyle: clean
->>>>>>> 3a907600
 	find . \( -name _build -o -name var \) -type d -prune -o -name '*.py' -print0 | $(XARGS) -n 1 pycodestyle --repeat --exclude=build/*,docs/* --ignore=E731,E402,W504
 
 test: clean
